"""Startup helpers for the FastAPI application.

Provides a lightweight function to log configuration and available exchange
adapters during application startup. Kept intentionally small and side-effect
free so CI and tests that import it don't need external services.
"""

from __future__ import annotations

<<<<<<< HEAD
from typing import List, Dict
=======
from typing import List
>>>>>>> c93b4d2e
import logging
import json
import os

from config.config import load_config
from backend.utils.exchanges import _ADAPTER_REGISTRY
<<<<<<< HEAD
=======
from typing import Dict
>>>>>>> c93b4d2e


def _configure_logger() -> logging.Logger:
    logger = logging.getLogger("quantum_trader.startup")
    level = os.getenv("LOG_LEVEL", "INFO").upper()
    logger.setLevel(level)
    if not logger.handlers:
        handler = logging.StreamHandler()

        # Simple JSON formatter
        class JSONFormatter(logging.Formatter):
            def format(self, record: logging.LogRecord) -> str:
                payload = {
                    "ts": self.formatTime(record, "%Y-%m-%dT%H:%M:%S%z"),
                    "level": record.levelname,
                    "logger": record.name,
                    "msg": record.getMessage(),
                }
                return json.dumps(payload)

        handler.setFormatter(JSONFormatter())
        logger.addHandler(handler)
    return logger


async def log_startup_info() -> None:
    """Async-safe startup logger called from FastAPI startup event.

    Emits a JSON-friendly summary that includes available adapters,
    which credential sets are present (masked), and a small capability
    summary (which adapters implement spot/futures/create_order).
    """
    logger = _configure_logger()
    cfg = load_config()
    adapters: List[str] = list(_ADAPTER_REGISTRY.keys())

<<<<<<< HEAD
    # Masked presence of exchange keys (don't print the actual secrets).
    # CryptoPanic has been removed as a live data provider so we no longer
    # report it here.
=======
    # Masked presence of keys (don't print the actual secrets)
>>>>>>> c93b4d2e
    key_presence: Dict[str, bool] = {
        "binance": bool(cfg.binance_api_key and cfg.binance_api_secret),
        "coinbase": bool(cfg.coinbase_api_key and cfg.coinbase_api_secret),
        "kucoin": bool(cfg.kucoin_api_key and cfg.kucoin_api_secret),
<<<<<<< HEAD
=======
        "cryptopanic": bool(cfg.cryptopanic_key),
>>>>>>> c93b4d2e
    }

    # Capability summary: probe adapter classes for expected methods
    caps: Dict[str, Dict[str, bool]] = {}
    for name, cls in _ADAPTER_REGISTRY.items():
        caps[name] = {
            "spot_balance": hasattr(cls, "spot_balance"),
            "futures_balance": hasattr(cls, "futures_balance"),
            "fetch_recent_trades": hasattr(cls, "fetch_recent_trades"),
            "create_order": hasattr(cls, "create_order"),
        }

    logger.info(
        "startup",
        extra={
            "adapters": adapters,
            "key_presence": key_presence,
            "capabilities": caps,
        },
    )<|MERGE_RESOLUTION|>--- conflicted
+++ resolved
@@ -7,21 +7,13 @@
 
 from __future__ import annotations
 
-<<<<<<< HEAD
 from typing import List, Dict
-=======
-from typing import List
->>>>>>> c93b4d2e
 import logging
 import json
 import os
 
 from config.config import load_config
 from backend.utils.exchanges import _ADAPTER_REGISTRY
-<<<<<<< HEAD
-=======
-from typing import Dict
->>>>>>> c93b4d2e
 
 
 def _configure_logger() -> logging.Logger:
@@ -58,21 +50,13 @@
     cfg = load_config()
     adapters: List[str] = list(_ADAPTER_REGISTRY.keys())
 
-<<<<<<< HEAD
-    # Masked presence of exchange keys (don't print the actual secrets).
-    # CryptoPanic has been removed as a live data provider so we no longer
-    # report it here.
-=======
-    # Masked presence of keys (don't print the actual secrets)
->>>>>>> c93b4d2e
+    # Masked presence of keys (don't print the actual secrets).
+    # Include cryptopanic presence flag for environments that still use it.
     key_presence: Dict[str, bool] = {
         "binance": bool(cfg.binance_api_key and cfg.binance_api_secret),
         "coinbase": bool(cfg.coinbase_api_key and cfg.coinbase_api_secret),
         "kucoin": bool(cfg.kucoin_api_key and cfg.kucoin_api_secret),
-<<<<<<< HEAD
-=======
-        "cryptopanic": bool(cfg.cryptopanic_key),
->>>>>>> c93b4d2e
+        "cryptopanic": bool(getattr(cfg, "cryptopanic_key", None)),
     }
 
     # Capability summary: probe adapter classes for expected methods

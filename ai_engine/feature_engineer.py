--- conflicted
+++ resolved
@@ -1,97 +1,78 @@
-"""Feature engineering utilities for Quantum Trader.
-
-This is a small scaffold to be expanded. The goal is to provide a single
-place for indicator calculations and feature assembly used by the training
-pipeline.
-"""
-from __future__ import annotations
-
-from typing import Dict, Any, Optional
-
-import pandas as pd
-
-
-def compute_basic_indicators(df: pd.DataFrame) -> pd.DataFrame:
-    """Compute a few baseline technical indicators and return an augmented df.
-
-    Expected input: DataFrame with columns ['open','high','low','close','volume']
-    """
-    df = df.copy()
-    df["ma_10"] = df["close"].rolling(10).mean()
-    df["ma_50"] = df["close"].rolling(50).mean()
-    df["rsi_14"] = _rsi(df["close"], 14)
-    return df
-
-
-def assemble_feature_row(row: pd.Series) -> Dict[str, Any]:
-    """Turn a row into a feature dict for model input.
-
-    Keep this function stable (avoid changing keys) so stored artifacts remain
-    compatible.
-    """
-    return {
-        "close": row.get("close"),
-        "ma_10": row.get("ma_10"),
-        "ma_50": row.get("ma_50"),
-        "rsi_14": row.get("rsi_14"),
-    }
-
-
-def _rsi(series: pd.Series, period: int = 14) -> pd.Series:
-    # Use numeric coercion to ensure mypy sees a numeric Series
-    delta = pd.to_numeric(series.diff(), errors="coerce")
-    up = delta.clip(lower=0)
-    # Use abs on clipped negative moves to get positive losses; this keeps types numeric
-    down = delta.clip(upper=0).abs()
-    ma_up = up.rolling(period).mean()
-    ma_down = down.rolling(period).mean()
-    rs = ma_up / ma_down
-    return 100 - (100 / (1 + rs))
-
-
-def add_technical_indicators(df: pd.DataFrame) -> pd.DataFrame:
-<<<<<<< HEAD
-    """Backwards-compatible alias expected by other modules.
-
-    Delegates to `compute_basic_indicators` for now; keep this stable so
-    callers (including agents and training code) can rely on the name.
-=======
-    """Backwards-compatible wrapper expected by other modules.
-
-    This currently delegates to `compute_basic_indicators` but exists so the
-    training code can call a stable API named `add_technical_indicators`.
-    Extend this function with additional indicators as needed.
->>>>>>> e59187d5
-    """
-    return compute_basic_indicators(df)
-
-
-def add_sentiment_features(
-    df: pd.DataFrame,
-<<<<<<< HEAD
-    sentiment_series: Optional[pd.Series] = None,
-    news_counts: Optional[pd.Series] = None,
-) -> pd.DataFrame:
-    """Attach optional sentiment-related features to the dataframe.
-
-    This is intentionally conservative: it only adds columns when
-=======
-    sentiment_series: pd.Series | None = None,
-    news_counts: pd.Series | None = None,
-) -> pd.DataFrame:
-    """Attach optional sentiment-related features to the dataframe.
-
-    The function is intentionally conservative: it only adds columns when
->>>>>>> e59187d5
-    corresponding series are provided and returns the augmented DataFrame.
-    """
-    df = df.copy()
-    if sentiment_series is not None:
-<<<<<<< HEAD
-=======
-        # Align by index if possible; cast to numeric to be robust
->>>>>>> e59187d5
-        df["sentiment"] = pd.to_numeric(sentiment_series, errors="coerce")
-    if news_counts is not None:
-        df["news_count"] = pd.to_numeric(news_counts, errors="coerce")
-    return df
+"""Feature engineering utilities for Quantum Trader.
+
+This is a small scaffold to be expanded. The goal is to provide a single
+place for indicator calculations and feature assembly used by the training
+pipeline.
+"""
+from __future__ import annotations
+
+from typing import Dict, Any, Optional
+
+import pandas as pd
+
+
+def compute_basic_indicators(df: pd.DataFrame) -> pd.DataFrame:
+    """Compute a few baseline technical indicators and return an augmented df.
+
+    Expected input: DataFrame with columns ['open','high','low','close','volume']
+    """
+    df = df.copy()
+    df["ma_10"] = df["close"].rolling(10).mean()
+    df["ma_50"] = df["close"].rolling(50).mean()
+    df["rsi_14"] = _rsi(df["close"], 14)
+    return df
+
+
+def assemble_feature_row(row: pd.Series) -> Dict[str, Any]:
+    """Turn a row into a feature dict for model input.
+
+    Keep this function stable (avoid changing keys) so stored artifacts remain
+    compatible.
+    """
+    return {
+        "close": row.get("close"),
+        "ma_10": row.get("ma_10"),
+        "ma_50": row.get("ma_50"),
+        "rsi_14": row.get("rsi_14"),
+    }
+
+
+def _rsi(series: pd.Series, period: int = 14) -> pd.Series:
+    # Use numeric coercion to ensure mypy sees a numeric Series
+    delta = pd.to_numeric(series.diff(), errors="coerce")
+    up = delta.clip(lower=0)
+    # Use abs on clipped negative moves to get positive losses; this keeps types numeric
+    down = delta.clip(upper=0).abs()
+    ma_up = up.rolling(period).mean()
+    ma_down = down.rolling(period).mean()
+    rs = ma_up / ma_down
+    return 100 - (100 / (1 + rs))
+
+
+def add_technical_indicators(df: pd.DataFrame) -> pd.DataFrame:
+    """Backwards-compatible wrapper expected by other modules.
+
+    This currently delegates to `compute_basic_indicators` but exists so the
+    training code can call a stable API named `add_technical_indicators`.
+    Extend this function with additional indicators as needed.
+    """
+    return compute_basic_indicators(df)
+
+
+def add_sentiment_features(
+    df: pd.DataFrame,
+    sentiment_series: pd.Series | None = None,
+    news_counts: pd.Series | None = None,
+) -> pd.DataFrame:
+    """Attach optional sentiment-related features to the dataframe.
+
+    The function is intentionally conservative: it only adds columns when
+    corresponding series are provided and returns the augmented DataFrame.
+    """
+    df = df.copy()
+    if sentiment_series is not None:
+        # Align by index if possible; cast to numeric to be robust
+        df["sentiment"] = pd.to_numeric(sentiment_series, errors="coerce")
+    if news_counts is not None:
+        df["news_count"] = pd.to_numeric(news_counts, errors="coerce")
+    return df